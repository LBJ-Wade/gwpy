# -*- coding: utf-8 -*-
# Copyright (C) Joseph Areeda (2015-2019)
#
# This file is part of GWpy.
#
# GWpy is free software: you can redistribute it and/or modify
# it under the terms of the GNU General Public License as published by
# the Free Software Foundation, either version 3 of the License, or
# (at your option) any later version.
#
# GWpy is distributed in the hope that it will be useful,
# but WITHOUT ANY WARRANTY; without even the implied warranty of
# MERCHANTABILITY or FITNESS FOR A PARTICULAR PURPOSE.  See the
# GNU General Public License for more details.
#
# You should have received a copy of the GNU General Public License
# along with GWpy.  If not, see <http://www.gnu.org/licenses/>.

"""Base class for CLI (`gwpy-plot`) products.
"""

from __future__ import print_function
import abc
import os.path
import re
import time
import warnings
import sys
from collections import OrderedDict
from functools import wraps

from six import add_metaclass

from matplotlib import rcParams
try:
    from matplotlib.cm import viridis as DEFAULT_CMAP
except ImportError:
    from matplotlib.cm import YlOrRd as DEFAULT_CMAP

from astropy.time import Time
from astropy.units import Quantity

from ..signal import filter_design
from ..signal.window import recommended_overlap
from ..time import to_gps
from ..timeseries import TimeSeriesDict
from ..plot.gps import (GPS_SCALES, GPSTransform)
from ..plot.tex import label_to_latex
<<<<<<< HEAD
from ..segments import DataQualityFlag
=======
from ..segments import DataQualityFlag   # noqa: E402
>>>>>>> 38d16320

__author__ = 'Joseph Areeda <joseph.areeda@ligo.org>'

BAD_UNITS = {'*', 'Counts.', }


# -- utilities ----------------------------------------------------------------

def timer(func):
    """Time a method and print its duration after return
    """
    name = func.__name__

    @wraps(func)
    def timed_func(self, *args, **kwargs):  # pylint: disable=missing-docstring
        _start = time.time()
        out = func(self, *args, **kwargs)
        self.log(2, '{0} took {1:.1f} sec'.format(name, time.time() - _start))
        return out

    return timed_func


def to_float(unit):
    """Factory to build a converter from quantity string to float

    Examples
    --------
    >>> conv = to_float('Hz')
    >>> conv('4 mHz')
    >>> 0.004
    """
    def converter(x):
        """Convert the input to a `float` in %s
        """
        return Quantity(x, unit).value

    converter.__doc__ %= str(unit)  # pylint: disable=no-member
    return converter


to_hz = to_float('Hz')  # pylint: disable=invalid-name
to_s = to_float('s')  # pylint: disable=invalid-name


def unique(list_):
    """Returns a unique version of the input list preserving order

    Examples
    --------
    >>> unique(['b', 'c', 'a', 'a', 'd', 'e', 'd', 'a'])
    ['b', 'c', 'a', 'd', 'e']
    """
    return list(OrderedDict.fromkeys(list_).keys())


# -- base product class -------------------------------------------------------

@add_metaclass(abc.ABCMeta)
class CliProduct(object):
    """Base class for all cli plot products

    Parameters
    ----------
    args : `argparse.Namespace`
        Command-line arguments as parsed using
        :meth:`~argparse.ArgumentParser.parse_args`

    Notes
    -----
    This object has two main entry points,

    - `CliProduct.init_cli` - which adds arguments and argument groups to
       an `~argparse.ArgumentParser`
    - `CliProduct.run` - executes the arguments to product one or more plots

    So, the basic usage is follows::

    >>> import argparse
    >>> parser = argparse.ArgumentParser()
    >>> from gwpy.cli import CliProduct
    >>> CliProduct.init_cli(parser)
    >>> product = CliProduct(parser.parse_args())
    >>> product.run()

    The key methods for subclassing are

    - `CliProduct.action` - property defines 'name' for command-line subcommand
    - `CliProduct._finalize_arguments` - this is called from `__init__`
      to set defaults arguments for products that weren't set from the command
      line
    - `CliProduct.make_plot` - post-processes timeseries data and generates
      one figure
    """

    MIN_CHANNELS = 1
    MIN_DATASETS = 1
    MAX_DATASETS = 1e100

    action = None

    def __init__(self, args):

        #: input argument Namespace
        self.args = args

        #: verbosity
        self.verbose = 0 if args.silent else args.verbose

        # NB: finalizing may want to log if we're being verbose
        self._finalize_arguments(args)  # post-process args

        if args.style:  # apply custom styling
            try:
                from matplotlib import style
            except ImportError:
                from matplotlib import __version__ as mpl_version
                warnings.warn('--style can only be used with matplotlib >= '
                              '1.4.0, you have {0}'.format(mpl_version))
            else:
                style.use(args.style)

        #: the current figure object
        self.plot = None

        #: figure number
        self.plot_num = 0

        #: start times for data sets
        self.start_list = unique(
            map(int, (gps for gpsl in args.start for gps in gpsl)))

        #: duration of each time segment
        self.duration = args.duration

        #: channels to load
        self.chan_list = unique(c for clist in args.chan for c in clist)

        # use reduced as an alias for rds in channel name
        for idx in range(len(self.chan_list)):
            self.chan_list[idx] = self.chan_list[idx].replace('reduced', 'rds')

        # total number of datasets that _should_ be acquired
        self.n_datasets = len(self.chan_list) * len(self.start_list)

        #: list of input data series (populated by get_data())
        self.timeseries = []

        #: dots-per-inch for figure
        self.dpi = args.dpi
        #: width and height in pixels
        self.width, self.height = map(float, self.args.geometry.split('x', 1))
        #: figure size in inches
        self.figsize = (self.width / self.dpi, self.height / self.dpi)
        #: Flag for data validation (like all zeroes)
        self.got_error = False

        # please leave this last
        self._validate_arguments()

    # -- abstract methods ------------------------

    @abc.abstractmethod
    def make_plot(self):
        """Generate the plot from time series and arguments
        """
        return

    # -- properties -----------------------------

    @property
    def ax(self):  # pylint: disable=invalid-name
        """The current `~matplotlib.axes.Axes` of this product's plot
        """
        return self.plot.gca()

    @property
    def units(self):
        """The (unique) list of data units for this product
        """
        return unique(ts.unit for ts in self.timeseries)

    @property
    def usetex(self):
        """Switch denoting whether LaTeX will be used or not
        """
        return rcParams['text.usetex']

    # -- utilities ------------------------------

    def log(self, level, msg):
        """print log message if verbosity is set high enough
        :rtype: object
        """
        if self.verbose >= level:
            if level == 0:
                # level zero is important if not fatal error
                print(msg, file=sys.stderr)
            else:
                print(msg)
        return

    # -- argument parsing -----------------------

    # each method below is a classmethod so that the command-line
    # for a product can be set up without having to create an instance
    # of the class

    @classmethod
    def init_cli(cls, parser):
        """Set up the argument list for this product
        """
        cls.init_data_options(parser)
        cls.init_plot_options(parser)

    @classmethod
    def init_data_options(cls, parser):
        """Set up data input and signal processing options
        """
        cls.arg_channels(parser)
        cls.arg_data(parser)
        cls.arg_signal(parser)

    @classmethod
    def init_plot_options(cls, parser):
        """Set up plotting options
        """
        cls.arg_plot(parser)
        cls.arg_xaxis(parser)
        cls.arg_yaxis(parser)

    # -- data options

    @classmethod
    def arg_channels(cls, parser):
        """Add an `~argparse.ArgumentGroup` for channel options
        """
        group = parser.add_argument_group(
            'Data options', 'What data to load')
        group.add_argument('--chan', type=str, nargs='+', action='append',
                           required=True, help='channels to load')
        group.add_argument('--start', type=to_gps, nargs='+', action='append',
                           help='Starting GPS times (required)')
        group.add_argument('--duration', type=to_s, default=10,
                           help='Duration (seconds) [10]')
        return group

    @classmethod
    def arg_data(cls, parser):
        """Add an `~argparse.ArgumentGroup` for data options
        """
        group = parser.add_argument_group(
            'Data source options', 'Where to get the data')
        meg = group.add_mutually_exclusive_group()
        meg.add_argument('-c', '--framecache', type=os.path.abspath,
                         help='read data from cache')
        meg.add_argument('-n', '--nds2-server', metavar='HOSTNAME',
                         help='name of nds2 server to use, default is to '
                         'try all of them')
        meg.add_argument('--frametype', help='GWF frametype to read from')
        return group

    @classmethod
    def arg_signal(cls, parser):
        """Add an `~argparse.ArgumentGroup` for signal-processing options
        """
        group = parser.add_argument_group(
            'Signal processing options',
            'What to do with the data before plotting'
        )
        group.add_argument('--highpass', type=to_hz,
                           help='Frequency for highpass filter')
        group.add_argument('--lowpass', type=to_hz,
                           help='Frequency for lowpass filter')
        group.add_argument('--notch', type=to_hz, nargs='*',
                           help='Frequency for notch (can give multiple)')
        return group

    # -- plot options

    @classmethod
    def arg_plot(cls, parser):
        """Add an `~argparse.ArgumentGroup` for basic plot options
        """
        group = parser.add_argument_group('Plot options')
        group.add_argument('-g', '--geometry', default='1200x600',
                           metavar='WxH', help='size of resulting image')
        group.add_argument('--dpi', type=int, default=rcParams['figure.dpi'],
                           help='dots-per-inch for figure')
        group.add_argument('--interactive', action='store_true',
                           help='when running from ipython '
                                'allows experimentation')
        group.add_argument('--title', action='store',
                           help='Set title (below suptitle, defaults to '
                                'parameter summary')
        group.add_argument('--suptitle',
                           help='1st title line (larger than the others)')
        group.add_argument('--out', default='gwpy.png',
                           help='output filename')

        # legends match input files in position are displayed if specified.
        group.add_argument('--legend', nargs='+', action='append', default=[],
                           help='strings to match data files')
        group.add_argument('--nolegend', action='store_true',
                           help='do not display legend')
        group.add_argument('--nogrid', action='store_true',
                           help='do not display grid lines')

        # allow custom styling with a style file
        group.add_argument(
            '--style', metavar='FILE',
            help='path to custom matplotlib style sheet, see '
                 'http://matplotlib.org/users/style_sheets.html#style-sheets '
                 'for details of how to write one')
        return group

    @classmethod
    def arg_xaxis(cls, parser):
        """Add an `~argparse.ArgumentGroup` for X-axis options.
        """
        return cls._arg_axis('x', parser)

    @classmethod
    def arg_yaxis(cls, parser):
        """Add an `~argparse.ArgumentGroup` for Y-axis options.
        """
        return cls._arg_axis('y', parser)

    @classmethod
    def _arg_axis(cls, axis, parser, **defaults):
        name = '{} axis'.format(axis.title())
        group = parser.add_argument_group('{0} options'.format(name))

        # label
        group.add_argument('--{0}label'.format(axis),
                           default=defaults.get('label'),
                           dest='{0}label'.format(axis),
                           help='{0} label'.format(name))

        # min and max
        for extrema in ('min', 'max'):
            opt = axis + extrema
            group.add_argument('--{0}'.format(opt), type=float,
                               default=defaults.get(extrema), dest=opt,
                               help='{0} value for {1}'.format(extrema, name))

        # scale
        scaleg = group.add_mutually_exclusive_group()
        scaleg.add_argument('--{0}scale'.format(axis), type=str,
                            default=defaults.get('scale'),
                            dest='{0}scale'.format(axis),
                            help='scale for {0}'.format(name))
        if defaults.get('scale') == 'log':
            scaleg.add_argument('--nolog{0}'.format(axis),
                                action='store_const',
                                dest='{0}scale'.format(axis),
                                const=None, default='log',
                                help='use logarithmic {0}'.format(name))
        else:
            scaleg.add_argument('--log{0}'.format(axis), action='store_const',
                                dest='{0}scale'.format(axis),
                                const='log', default=None,
                                help='use logarithmic {0}'.format(name))
        return group

    def _finalize_arguments(self, args):
        # pylint: disable=no-self-use
        """Sanity-check and set defaults for arguments
        """
        # this method is called by __init__ (after command-line arguments
        # have been parsed)

        if args.out is None:
            args.out = "gwpy.png"

    def _validate_arguments(self):
        """Sanity check arguments and raise errors if required
        """
        # validate number of data sets requested
        if len(self.chan_list) < self.MIN_CHANNELS:
            raise ValueError('this product requires at least {0} '
                             'channels'.format(self.MIN_CHANNELS))
        if self.n_datasets < self.MIN_DATASETS:
            raise ValueError(
                '%d datasets are required for this plot but only %d are '
                'supplied' % (self.MIN_DATASETS, self.n_datasets)
            )
        if self.n_datasets > self.MAX_DATASETS:
            raise ValueError(
                'A maximum of %d datasets allowed for this plot but %d '
                'specified' % (self.MAX_DATASETS, self.n_datasets)
            )

    # -- data transfer --------------------------

    @timer
    def get_data(self):
        """Get all the data

        This method populates the `timeseries` list attribute
        """
        self.log(2, '---- Loading data -----')

        verb = self.verbose > 1
        args = self.args

        # determine how we're supposed get our data
        source = 'cache' if args.framecache is not None else 'nds2'

        # Get the data from NDS or Frames
        for start in self.start_list:
            end = start + self.duration
            if source == 'nds2':
                tsd = TimeSeriesDict.get(self.chan_list, start, end,
                                         verbose=verb, host=args.nds2_server,
                                         frametype=args.frametype)
            else:
                tsd = TimeSeriesDict.read(args.framecache, self.chan_list,
                                          start=start, end=end)

            for data in tsd.values():
                if str(data.unit) in BAD_UNITS:
                    data.override_unit('undef')

                data = self._filter_timeseries(
                    data, highpass=args.highpass, lowpass=args.lowpass,
                    notch=args.notch)

                if data.dtype.kind == 'f':  # cast single to double
                    data = data.astype('float64', order='A', copy=False)

                self.timeseries.append(data)

        # report what we have if they asked for it
        self.log(3, ('Channels: %s' % self.chan_list))
        self.log(3, ('Start times: %s, duration %s' % (
            self.start_list, self.duration)))
        self.log(3, ('Number of time series: %d' % len(self.timeseries)))

    @staticmethod
    def _filter_timeseries(data, highpass=None, lowpass=None, notch=None):
        """Apply highpass, lowpass, and notch filters to some data
        """
        # catch nothing to do
        if all(x is None for x in (highpass, lowpass, notch)):
            return data

        # build ZPK
        zpks = []
        if highpass is not None and lowpass is not None:
            zpks.append(filter_design.bandpass(highpass, lowpass,
                                               data.sample_rate))
        elif highpass is not None:
            zpks.append(filter_design.highpass(highpass, data.sample_rate))
        elif lowpass is not None:
            zpks.append(filter_design.lowpass(lowpass, data.sample_rate))
        for freq in notch or []:
            zpks.append(filter_design.notch(freq, data.sample_rate))
        zpk = filter_design.concatenate_zpks(*zpks)

        # apply forward-backward (zero-phase) filter
        return data.filter(*zpk, filtfilt=True)

    # -- plotting -------------------------------

    @staticmethod
    def get_xlabel():
        """Default X-axis label for plot
        """
        return

    @staticmethod
    def get_ylabel():
        """Default Y-axis label for plot
        """
        return

    def get_title(self):
        """Default title for plot
        """
        highpass = self.args.highpass
        lowpass = self.args.lowpass
        notch = self.args.notch
        filt = ''
        if highpass and lowpass:
            filt += "band pass (%.1f-%.1f)" % (highpass, lowpass)
        elif highpass:
            filt += "high pass (%.1f) " % highpass
        elif lowpass:
            filt += "low pass (%.1f) " % lowpass
        if notch:
            filt += ', notch ({0})'.format(', '.join(map(str, notch)))
        return filt

    def get_suptitle(self):
        """Default super-title for plot
        """
        return self.timeseries[0].channel.name

    def set_plot_properties(self):
        """Finalize figure object and show() or save()
        """
        self.set_axes_properties()
        self.set_legend()
        self.set_title(self.args.title)
        self.set_suptitle(self.args.suptitle)
        self.set_grid(self.args.nogrid)

    def set_axes_properties(self):
        """Set properties for each axis (scale, limits, label)
        """
        self.scale_axes_from_data()
        self.set_xaxis_properties()
        self.set_yaxis_properties()

    def scale_axes_from_data(self):
        """Auto-scale the view based on visible data
        """
        pass

    def _set_axis_properties(self, axis):
        """Generic method to set properties for X/Y axis
        """
        def _get(param):
            return getattr(self.ax, 'get_{0}{1}'.format(axis, param))()

        def _set(param, *args, **kwargs):
            return getattr(self.ax, 'set_{0}{1}'.format(axis, param))(
                *args, **kwargs)

        scale = getattr(self.args, '{}scale'.format(axis))
        label = getattr(self.args, '{}label'.format(axis))
        min_ = getattr(self.args, '{}min'.format(axis))
        max_ = getattr(self.args, '{}max'.format(axis))

        # parse limits
        if scale == 'auto-gps' and (
                min_ is not None and
                max_ is not None and
                max_ < 1e8):
            limits = (min_, min_ + max_)
        else:
            limits = (min_, max_)

        # set limits
        if limits[0] is not None or limits[1] is not None:
            _set('lim', *limits)

        # set scale
        if scale:
            _set('scale', scale)

        # reset scale with epoch if using GPS scale
        if _get('scale') in GPS_SCALES:
            _set('scale', scale, epoch=self.args.epoch)

        # set label
        if label is None:
            label = getattr(self, 'get_{}label'.format(axis))()
        if label:
            if self.usetex:
                label = label_to_latex(label)
            _set('label', label)

        # log
        limits = _get('lim')
        scale = _get('scale')
        label = _get('label')
        self.log(2, '{0}-axis parameters | scale: {1} | '
                    'limits: {2[0]!s} - {2[1]!s}'.format(
                        axis.upper(), scale, limits))
        self.log(3, ('{0}-axis label: {1}'.format(axis.upper(), label)))

    def set_xaxis_properties(self):
        """Set properties for X-axis
        """
        self._set_axis_properties('x')

    def set_yaxis_properties(self):
        """Set properties for X-axis
        """
        self._set_axis_properties('y')

    def set_legend(self):
        """Create a legend for this product (if applicable)
        """
        leg = self.ax.legend(prop={'size': 10})
        if leg and self.n_datasets == 1:
            try:
                leg.remove()
            except NotImplementedError:
                leg.set_visible(False)
        return leg

    def set_title(self, title):
        """Set the title(s) for this plot.

        The `Axes.title` actually serves at the sub-title for the plot,
        typically giving processing parameters and information.
        """

        if title is None:
            title_line = self.get_title().rstrip(', ')
        else:
            title_line = title

        if self.usetex:
            title_line = label_to_latex(title_line)
        if title_line:
            self.ax.set_title(title_line, fontsize=12)
            self.log(3, ('Title is: %s' % title_line))

    def set_suptitle(self, suptitle):
        """Set the super title for this plot.
        """
        if not suptitle:
            suptitle = self.get_suptitle()
        if self.usetex:
            suptitle = label_to_latex(suptitle)
        self.plot.suptitle(suptitle, fontsize=18)
        self.log(3, ('Super title is: %s' % suptitle))

    def set_grid(self, enable):
        """Set the grid parameters for this plot.
        """
        self.ax.grid(b=enable, which='major', color='k', linestyle='solid')
        self.ax.grid(b=enable, which='minor', color='0.06', linestyle='dotted')

    def save(self, outfile):
        """Save this product to the target `outfile`.
        """
        self.plot.savefig(outfile, edgecolor='white', bbox_inches='tight')
        self.log(3, ('wrote %s' % outfile))

    def has_more_plots(self):
        """Determine whether this product has more plots to be created.
        """
        if self.plot_num == 0:
            return True
        return False

    @timer
    def _make_plot(self):
        """Override when product needs multiple saves
        """
        self.plot = self.make_plot()

    # -- the one that does all the work ---------

    def run(self):
        """Make the plot.
        """
        self.log(3, ('Verbosity level: %d' % self.verbose))

        self.log(3, 'Arguments:')
        argsd = vars(self.args)
        for key in sorted(argsd):
            self.log(3, '{0:>15s} = {1}'.format(key, argsd[key]))

        # grab the data
        self.get_data()

        # for each plot
        show_error = True       # control ours separate from product's
        while self.has_more_plots():
            self._make_plot()
            if self.plot:
                self.set_plot_properties()
                self.add_segs(self.args)
                if self.args.interactive:
                    self.log(3, 'Interactive manipulation of '
                                'image should be available.')
                    self.plot.show()
                else:
                    self.save(self.args.out)
            elif show_error:
                # Some plots reject inpput data for reasons like all zeroes
                self.log(0, 'No plot produced because of data '
                            'validation error.')
                self.got_error = True
                show_error = False
            self.plot_num += 1

    def add_segs(self, args):
<<<<<<< HEAD
        """ If requested add DQ segments"""
        std_segments = [
=======
        """If requested add DQ segments
        """
        std_segments = \
            [
>>>>>>> 38d16320
                '{ifo}:DMT-GRD_ISC_LOCK_NOMINAL:1',
                '{ifo}:DMT-DC_READOUT_LOCKED:1',
                '{ifo}:DMT-CALIBRATED:1',
                '{ifo}:DMT-ANALYSIS_READY:1'
            ]
        segments = list()
        if hasattr(args, 'std_seg'):
            if args.std_seg:
                segments = std_segments
            if args.seg:
                for seg in args.seg:
                    # NB: args.seg may be list of lists
                    segments += seg

            chan = args.chan[0][0]
            m = re.match('^([A-Za-z][0-9]):', chan)
<<<<<<< HEAD
            ifo = m.group(1) if m else '?:'

=======
            ifo = '?:'
            if m:
                ifo = m.group(1)
>>>>>>> 38d16320
            start = None
            for ts in self.timeseries:
                if start:
                    start = min(ts.t0, start)
                    end = max(ts.t0+ts.duration, end)
                else:
                    start = ts.t0
                    end = start + ts.duration

            for segment in segments:
                seg_name = segment.replace('{ifo}', ifo)
                try:
                    seg_data = DataQualityFlag. \
                        query_dqsegdb(seg_name, start, end,
                                      url='https://segments.ligo.org')
                except:             # noqa: E722
                    seg_data = DataQualityFlag. \
                        query_dqsegdb(seg_name, start, end,
                                      url='https://segments-backup.ligo.org/')
                self.plot.add_segments_bar(seg_data, label=seg_name)


# -- extensions ---------------------------------------------------------------

@add_metaclass(abc.ABCMeta)
class ImageProduct(CliProduct):
    """Base class for all x/y/color plots
    """
    MAX_DATASETS = 1

    @classmethod
    def init_plot_options(cls, parser):
        super(ImageProduct, cls).init_plot_options(parser)
        cls.arg_color_axis(parser)

    @classmethod
    def arg_color_axis(cls, parser):
        """Add an `~argparse.ArgumentGroup` for colour-axis options.
        """
        group = parser.add_argument_group('Colour axis options')
        group.add_argument('--imin', type=float,
                           help='minimum value for colorbar')
        group.add_argument('--imax', type=float,
                           help='maximum value for colorbar')
        group.add_argument('--cmap',
                           help='Colormap. See '
                                'https://matplotlib.org/examples/color/'
                                'colormaps_reference.html for options')
        group.add_argument('--color-scale', choices=('log', 'linear'),
                           help='scale for colorbar')
        group.add_argument('--norm', nargs='?', const='median',
                           choices=('median', 'mean'), metavar='NORM',
                           help='normalise each pixel against average in '
                                'that frequency bin')
        group.add_argument('--nocolorbar', action='store_true',
                           help='hide the colour bar')

    def _finalize_arguments(self, args):
        if args.cmap is None:
            args.cmap = DEFAULT_CMAP.name
        return super(ImageProduct, self)._finalize_arguments(args)

    @staticmethod
    def get_color_label():
        """Returns the default colorbar label
        """
        return None

    def set_axes_properties(self):
        """Set properties for each axis (scale, limits, label) and create
        a colorbar.
        """
        super(ImageProduct, self).set_axes_properties()
        if not self.args.nocolorbar:
            self.set_colorbar()

    def set_colorbar(self):
        """Create a colorbar for this product
        """
        self.ax.colorbar(label=self.get_color_label())

    def set_legend(self):
        """This method does nothing, since image plots don't have legends
        """
        return  # image plots don't have legends


@add_metaclass(abc.ABCMeta)
class FFTMixin(object):
    """Mixin for `CliProduct` class that will perform FFTs

    This just adds FFT-based command line options
    """
    @classmethod
    def init_data_options(cls, parser):
        """Set up data input and signal processing options including FFTs
        """
        super(FFTMixin, cls).init_data_options(parser)
        cls.arg_fft(parser)

    @classmethod
    def arg_fft(cls, parser):
        """Add an `~argparse.ArgumentGroup` for FFT options
        """
        group = parser.add_argument_group('Fourier transform options')
        group.add_argument('--secpfft', type=float, default=1.,
                           help='length of FFT in seconds')
        group.add_argument('--overlap', type=float,
                           help='overlap as fraction of FFT length [0-1)')
        group.add_argument('--window', type=str, default='hann',
                           help='window function to use when overlapping FFTs')
        return group

    @classmethod
    def _arg_faxis(cls, axis, parser, **defaults):
        defaults.setdefault('scale', 'log')
        axis = axis.lower()
        name = '{0} axis'.format(axis.title())
        group = parser.add_argument_group('{0} options'.format(name))

        # label
        group.add_argument('--{0}label'.format(axis),
                           default=defaults.get('label'),
                           dest='{0}label'.format(axis),
                           help='{0} label'.format(name))

        # min and max
        for extrema in ('min', 'max'):
            meg = group.add_mutually_exclusive_group()
            for ax_ in (axis, 'f'):
                meg.add_argument(
                    '--{0}{1}'.format(ax_, extrema), type=float,
                    default=defaults.get(extrema),
                    dest='{0}{1}'.format(axis, extrema),
                    help='{0} value for {1}'.format(extrema, name))

        # scale
        scaleg = group.add_mutually_exclusive_group()
        scaleg.add_argument('--{0}scale'.format(axis), type=str,
                            default=defaults.get('scale'),
                            dest='{0}scale'.format(axis),
                            help='scale for {0}'.format(name))
        for ax_ in (axis, 'f'):
            if defaults.get('scale') == 'log':
                scaleg.add_argument(
                    '--nolog{0}'.format(ax_), action='store_const',
                    dest='{0}scale'.format(axis), const=None, default='log',
                    help='use linear {0}'.format(name))
            else:
                scaleg.add_argument(
                    '--log{0}'.format(ax_), action='store_const',
                    dest='{0}scale'.format(axis), const='log', default=None,
                    help='use logarithmic {0}'.format(name))

        return group

    def _finalize_arguments(self, args):
        if args.overlap is None:
            try:
                args.overlap = recommended_overlap(args.window)
            except ValueError:
                args.overlap = .5
        return super(FFTMixin, self)._finalize_arguments(args)


@add_metaclass(abc.ABCMeta)
class TimeDomainProduct(CliProduct):
    """`CliProduct` with time on the X-axis
    """
    @classmethod
    def arg_xaxis(cls, parser):
        """Add an `~argparse.ArgumentGroup` for X-axis options.

        This method includes the standard X-axis options, as well as a new
        ``--epoch`` option for the time axis.
        """
        group = super(TimeDomainProduct, cls).arg_xaxis(parser)
        group.add_argument('--epoch', type=to_gps,
                           help='center X axis on this GPS time, may be'
                                'absolute date/time or delta')

        group.add_argument('--std-seg', action='store_true',
                           help='add DQ segment describing IFO state')
        group.add_argument('--seg', type=str, nargs='+', action='append',
                           help='specify one or more DQ segment names')
        return group

    def _finalize_arguments(self, args):
        starts = [float(gps) for gpsl in args.start for gps in gpsl]
        if args.xscale is None:  # set default x-axis scale
            args.xscale = 'auto-gps'
        if args.xmin is None:
            args.xmin = min(starts)
        if args.epoch is None:
            args.epoch = args.xmin
        elif (args.epoch < 1e8):
            args.epoch += min(starts)

        if args.xmax is None:
            args.xmax = max(starts) + args.duration
        return super(TimeDomainProduct, self)._finalize_arguments(args)

    def get_xlabel(self):
        """Default X-axis label for plot
        """
        trans = self.ax.xaxis.get_transform()
        if isinstance(trans, GPSTransform):
            epoch = trans.get_epoch()
            unit = trans.get_unit_name()
            utc = re.sub(r'\.0+', '',
                         Time(epoch, format='gps', scale='utc').iso)
            return 'Time ({unit}) from {utc} ({gps})'.format(
                unit=unit, gps=epoch, utc=utc)
        return ''


@add_metaclass(abc.ABCMeta)
class FrequencyDomainProduct(CliProduct):
    """`CliProduct` with frequency on the X-axis
    """
    def get_xlabel(self):
        """Default X-axis label for plot
        """
        return 'Frequency (Hz)'<|MERGE_RESOLUTION|>--- conflicted
+++ resolved
@@ -46,11 +46,8 @@
 from ..timeseries import TimeSeriesDict
 from ..plot.gps import (GPS_SCALES, GPSTransform)
 from ..plot.tex import label_to_latex
-<<<<<<< HEAD
 from ..segments import DataQualityFlag
-=======
-from ..segments import DataQualityFlag   # noqa: E402
->>>>>>> 38d16320
+
 
 __author__ = 'Joseph Areeda <joseph.areeda@ligo.org>'
 
@@ -735,15 +732,8 @@
             self.plot_num += 1
 
     def add_segs(self, args):
-<<<<<<< HEAD
         """ If requested add DQ segments"""
         std_segments = [
-=======
-        """If requested add DQ segments
-        """
-        std_segments = \
-            [
->>>>>>> 38d16320
                 '{ifo}:DMT-GRD_ISC_LOCK_NOMINAL:1',
                 '{ifo}:DMT-DC_READOUT_LOCKED:1',
                 '{ifo}:DMT-CALIBRATED:1',
@@ -760,15 +750,10 @@
 
             chan = args.chan[0][0]
             m = re.match('^([A-Za-z][0-9]):', chan)
-<<<<<<< HEAD
             ifo = m.group(1) if m else '?:'
 
-=======
-            ifo = '?:'
-            if m:
-                ifo = m.group(1)
->>>>>>> 38d16320
             start = None
+            end = 0
             for ts in self.timeseries:
                 if start:
                     start = min(ts.t0, start)
@@ -963,7 +948,7 @@
             args.xmin = min(starts)
         if args.epoch is None:
             args.epoch = args.xmin
-        elif (args.epoch < 1e8):
+        elif args.epoch < 1e8:
             args.epoch += min(starts)
 
         if args.xmax is None:
